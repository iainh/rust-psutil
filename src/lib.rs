--- conflicted
+++ resolved
@@ -7,11 +7,8 @@
 #[macro_use]
 mod utils;
 
-<<<<<<< HEAD
 pub mod network;
-=======
 pub mod disk;
->>>>>>> d7b49884
 pub mod pidfile;
 pub mod process;
 pub mod system;
